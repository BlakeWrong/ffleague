# FF League - Fantasy Football Analytics Platform

## Project Overview
A comprehensive fantasy football analytics platform that connects to ESPN Fantasy Football leagues to provide advanced statistics, historical analysis, and insights. Built with Next.js frontend and Python FastAPI backend.

## Tech Stack
- **Frontend**: Next.js 15 with shadcn/ui components, TypeScript, Tailwind CSS
- **Backend**: Python FastAPI with ESPN API integration
- **Deployment**: Heroku full-stack deployment with both frontend and backend
- **ESPN Integration**: `espn-api` Python library for real fantasy football data

## Project Structure
```
/
├── src/app/                 # Next.js App Router frontend
│   ├── api/league-stats/   # Proxy API to Python backend
│   └── page.tsx            # Main dashboard page
├── python_api/             # FastAPI Python backend
│   └── app.py              # Main API server with ESPN endpoints
├── api_helpers.py          # ESPN API integration helpers
├── package.json            # Next.js dependencies & scripts
└── requirements.txt        # Python dependencies
```

## Current Features
### Frontend (Next.js + shadcn/ui)
- **"Show Me Your TDs"** branding with custom football favicon
- Mobile-first responsive design with glassmorphism effects
<<<<<<< HEAD
- Real-time ESPN league data display
- **API request queue system** for performance optimization
=======
- Real-time ESPN league data display with 2025 season support
>>>>>>> 96c6ce34
- League statistics dashboard with:
  - Current week and total teams (2025 season data)
  - League leader with record
  - Average scoring across league
  - Recent matchups with team names and scores
- **League Standings Table** - Mobile-optimized shadcn table showing current rankings
- **Bench Heroes Feature** - Advanced analytics showing top bench performers by week/year
- Open Graph metadata for rich link previews in social apps
- Multiple favicon formats for cross-platform compatibility

#### Frontend API Queue System
The application implements a sophisticated API request queue to prevent server overload and optimize performance.

**Implementation:**
- **File:** `src/lib/api-queue.ts`
- **Purpose:** Serializes API calls to prevent multiple simultaneous requests
- **Features:** Priority controls, ordering options, monitoring capabilities

**Usage Example:**
```typescript
import { queuedFetch, PRIORITY } from "@/lib/api-queue"

const response = await queuedFetch('/api/streak-records', {
  cache: 'no-store',
}, {
  priority: PRIORITY.CRITICAL,
  component: 'StreakRecords'
});
```

**Priority Levels:**
- `PRIORITY.CRITICAL` (1) - League stats, standings
- `PRIORITY.HIGH` (2) - User-facing data
- `PRIORITY.NORMAL` (5) - Default priority
- `PRIORITY.LOW` (8) - Background data
- `PRIORITY.LOWEST` (10) - Non-essential data

**Queue Management:**
- Sequential processing with configurable delays
- Component-based tracking and monitoring
- Multiple ordering strategies (priority, FIFO, LIFO, component-grouped)
- Real-time queue status and monitoring

### Backend (Python FastAPI)
- **Multiple ESPN API endpoints** for different data needs
- **Historical data support** (2015-2025 seasons)
- **Real ESPN integration** using `espn-api` library
- **Server-side caching system** with configurable TTL for optimal performance

#### Server-Side Caching System
The application implements a comprehensive server-side caching system using a decorator pattern to optimize ESPN API calls and improve performance.

**Cache Implementation:**
- **File:** `python_api/cache_setup.py`
- **Storage:** In-memory dictionary (resets on server restart)
- **Decorator:** `@cached_endpoint(endpoint_path)` - Applied to FastAPI route functions

**Cache Configuration by Endpoint:**
```python
# Daily Cache (24 hours) - Rarely changing data
'/available-years': 'daily'
'/available-weeks': 'daily'
'/bench-heroes': 'daily'
'/streak-records': 'daily'

# Weekly Cache (7 days) - Historical analysis
'/champions': 'weekly'
'/team-legacy': 'weekly'

# Hourly Cache (1 hour) - Game results
'/matchups': 'hourly'

# Short Cache (5 minutes) - Current season stats
'/league/stats': 'short'
'/standings': 'short'

# No Cache - Always fresh
'/health': 'never'
```

**Usage Example:**
```python
from cache_setup import cached_endpoint

@app.get("/streak-records")
@cached_endpoint("/streak-records")
async def get_streak_records(year: int = None):
    # Function implementation
    return data
```

**Cache Management:**
- `get_cache_stats()` - View cache statistics and entries
- `clear_cache()` - Clear all cached data
- Automatic TTL expiration based on endpoint configuration

#### Available API Endpoints:
<<<<<<< HEAD
- `GET /league/stats` - Current season overview (5min cache)
- `GET /league/stats/{year}` - Historical season data (5min cache)
- `GET /teams` - Current season teams with records (5min cache)
- `GET /teams/{year}` - Historical teams data (5min cache)
- `GET /matchups/{week}` - Current season week matchups (1hr cache)
- `GET /matchups/{year}/{week}` - Historical matchups (1hr cache)
- `GET /standings` - Current standings (5min cache)
- `GET /available-years` - Available seasons (24hr cache)
- `GET /available-weeks` - Available weeks (24hr cache)
- `GET /bench-heroes/{year}/{week}` - Top bench players (24hr cache)
- `GET /streak-records` - Winning/losing streak analysis (24hr cache)
- `GET /champions` - Championship history (7 day cache)
- `GET /team-legacy` - Team legacy rankings (7 day cache)
- `GET /health` - API health check (no cache)
=======
- `GET /league/stats` - Current season (2025) overview
- `GET /league/stats/{year}` - Historical season data
- `GET /standings` - Current season standings with team details
- `GET /standings/{year}` - Historical standings data
- `GET /bench-heroes?year={year}&week={week}` - Top bench performers analysis
- `GET /available-years` - List of available historical years
- `GET /available-weeks/{year}` - Available weeks for specific year
- `GET /teams` - Current season teams with records
- `GET /teams/{year}` - Historical teams data
- `GET /matchups/{week}` - Current season week matchups
- `GET /matchups/{year}/{week}` - Historical matchups
- `GET /health` - API health check
>>>>>>> 96c6ce34

## Development Workflow
```bash
# Run both servers concurrently
npm run dev:all

# Individual servers
npm run dev          # Next.js frontend only
npm run dev:python   # Python API only
```

## Deployment
### Heroku Full-Stack Deployment
The application is configured for Heroku deployment with both Next.js and Python API running on a single dyno:

**Setup:**
```bash
# Create Heroku app
heroku create your-ff-league-app

# Add both buildpacks
heroku buildpacks:add heroku/nodejs
heroku buildpacks:add heroku/python

# Set environment variables
heroku config:set LEAGUE_ID=your_league_id
heroku config:set ESPN_S2=your_espn_s2
heroku config:set SWID=your_swid

# Deploy
git push heroku development:main
```

**Configuration:**
- `Procfile`: Runs both Next.js and Python API concurrently using `concurrently`
- `package.json`: Contains `concurrently` in production dependencies for Heroku
- `python_api/requirements.txt`: Python dependencies for FastAPI and ESPN integration
- Dynamic port handling for Heroku's assigned PORT (Next.js on PORT, Python on PORT+1)
- Next.js API routes proxy to Python API running on same dyno
- Both buildpacks configured: `heroku/nodejs` and `heroku/python`

## Environment Variables Required
- `LEAGUE_ID` - ESPN Fantasy League ID
- `ESPN_S2` - ESPN S2 cookie for private leagues
- `SWID` - ESPN SWID cookie for private leagues

## User's Vision & Future Plans
The user wants to build a comprehensive fantasy football analytics platform with:

1. **Advanced Python Calculations**: Complex statistical analysis that requires Python's data processing capabilities
2. **Historical Comparisons**: Multi-season analysis and trends
3. **Multiple Data Views**: Different pages for different seasons/years of data
4. **In-depth Statistics**: Beyond basic ESPN data - custom metrics and insights
5. **Expandable Architecture**: Python API that can grow with multiple endpoints for different analytics

## Key Implementation Details
- **API Integration**: Next.js proxies requests to Python FastAPI to avoid CORS and provide unified interface
- **Real Data**: Uses ESPN's official fantasy API through Python library, not mock data
- **Mobile-First**: Responsive design optimized for mobile devices
- **Modular Backend**: FastAPI structure allows easy addition of new endpoints
- **Development Experience**: Concurrent development setup for full-stack development

## Recent Technical Decisions
- Moved from attempting direct ESPN API calls to using proven `espn-api` Python library
- Separated frontend and backend for better scalability and Python analytics capabilities
- Used Next.js API routes as proxy to Python backend for seamless integration
- Implemented proper error handling and validation in Python API
- Set up concurrent development environment for efficient full-stack development
- **Successfully deployed to Heroku** with full-stack configuration
- Resolved port conflicts between Next.js and Python API in production
- Moved `concurrently` to production dependencies for Heroku compatibility

## Current Status - Version 1.0 Production Ready
- ✅ **2025 Season Data** - Updated from 2024 to current season
- ✅ **"Show Me Your TDs" Branding** - Custom title, description, and football favicons
- ✅ **League Standings Feature** - Complete standings table with mobile optimization
- ✅ **Bench Heroes Analytics** - Advanced feature for analyzing bench performance
- ✅ **Multi-format Favicons** - PNG and Apple touch icons for mobile compatibility
- ✅ **Open Graph Metadata** - Rich link previews in social media and messaging apps
- ✅ **Multiple ESPN API Endpoints** - Comprehensive backend with historical data support
- ✅ **Mobile-First Design** - Fully responsive shadcn/ui components
- ✅ **Production Deployment** - Stable Heroku deployment with dual buildpacks
- ✅ **Development Workflow** - Established development→master workflow with proper git practices

## Production URL
- **Live Application**: https://ffleague-fc3c9309ff7b.herokuapp.com/
- **Status**: Fully functional with both frontend and backend APIs

## IMPORTANT: Development Workflow Rules
- **NEVER work on master branch** - Always use development branch
- **Always work on development branch** for all features and fixes
- Only merge to master for production releases

## UI/UX Standards & Design Principles
### Branding
- **App Title**: "Show Me Your TDs"
- **Description**: "Where Sports N Shit becomes a battlefield"
- **Favicon**: Football emoji (🏈) with multiple format support (SVG, PNG 16x16, PNG 32x32, Apple touch icon)
- **Season Badge**: "2025 Season" prominently displayed

### Typography & Content
- **Header**: "Show Me Your TDs" (main branding)
- **Main Content**: Generic fantasy football messaging (avoid over-theming)
- **Tone**: Fun but not overly themed - balance personality with professionalism

### Mobile-First Design
- All components must be mobile-optimized first
- Use shadcn/ui components for consistency
- Glassmorphism effects with backdrop blur
- Responsive grid layouts (sm:grid-cols-2 lg:grid-cols-3/4)

### Social Media Integration
- Open Graph metadata configured for rich link previews
- Twitter card support
- Proper favicon support across all platforms and devices

## ESPN API Documentation (espn-api Python Library)

### League Class
The League Object provides access to all ESPN Fantasy data including settings, teams, roster, players, free agents, box scores/match ups, and power rankings.

**Usage:**
```python
from espn_api.football import League
league = League(league_id: int, year: int, espn_s2: str = None, swid: str = None, debug=False)
```

**Variables:**
- `league_id: int`
- `year: int`
- `settings: Settings`
- `teams: List[Team]`
- `draft: List[Pick]`
- `current_week: int` # current fantasy football week
- `nfl_week: int` # current nfl week
- `previousSeasons: List[str]` # list of leagues previous seasons

**Functions:**
- `scoreboard(week: int = None) -> List[Matchup]` - Returns basic match up info for current week
- `box_scores(week: int = None) -> List[BoxScore]` - Returns specific week match ups (current season only)
- `power_rankings(week: int=None) -> List[Tuples(str, Team)]` - Calculates power rankings using dominance
- `free_agents(week: int = None, size: int = 50, position: str = None, position_id: int=None) -> List[BoxPlayer]` - Returns free agents list
- `recent_activity(size: int = 25, msg_type: str = None, offset: int = 0) -> List[Activity]` - Returns activities (requires auth)
- `player_info(name: str = None, playerId: Union[int, list] = None) -> Union[Player, List[Player]]` - Returns player with season stats
- `refresh() -> None` - Gets latest league data

**Helper Functions:**
- `standings() -> List[Team]` - **IMPORTANT: Use this for standings table**
- `top_scorer() -> Team`
- `least_scorer() -> Team`
- `most_points_against() -> Team`
- `top_scored_week() -> Tuple(Team, int)`
- `least_scored_week() -> Tuple(Team, int)`
- `get_team_data(team_id: int) -> Team`

### Team Class
**Variables:**
- `team_id: int`
- `team_abbrev: str`
- `team_name: str`
- `division_id: str`
- `division_name: str`
- `wins: int`
- `losses: int`
- `ties: int`
- `points_for: int` # total points for through out the season
- `points_against: int` # total points against through out the season
- `waiver_rank: int` # waiver position
- `acquisitions: int` # number of acquisitions made by the team
- `acquisition_budget_spent: int` # budget spent on acquisitions
- `drops: int` # number of drops made by the team
- `trades: int` # number of trades made by the team
- `move_to_ir: int` # number of players move to ir
- `owners: List[dict]` # array of owner dict
- `stats: dict` # holds teams season long stats
- `streak_type: str` # string of either WIN or LOSS
- `streak_length: int` # how long the streak is for streak type
- `standing: int` # standing before playoffs
- `final_standing: int` # final standing at end of season
- `draft_projected_rank: int` # projected rank after draft
- `playoff_pct: int` # teams projected chance to make playoffs
- `logo_url: str`
- `roster: List[Player]`
- `schedule: List[Team]`
- `scores: List[int]`
- `outcomes: List[str]`

### Player Class
**Variables:**
- `name: str`
- `playerId: int`
- `posRank: int` # players positional rank
- `eligibleSlots: List[str]` # example ['WR', 'WR/TE/RB']
- `lineupSlot: str` # the players lineup position
- `acquisitionType: str`
- `proTeam: str` # 'PIT' or 'LAR'
- `schedule: dict` # key is scoring period
- `onTeamId: int` # id of fantasy team
- `position: str` # main position like 'TE' or 'QB'
- `injuryStatus: str`
- `injured: boolean`
- `total_points: int` # players total points during the season
- `avg_points: int` # players average points during the season
- `projected_total_points: int` # projected player points for the season
- `projected_avg_points: int` # projected players average points for the season
- `percent_owned: int` # percentage player is rostered
- `percent_started: int` # percentage player is started
- `stats: dict` # holds each week stats, actual and projected points

### Box Player Class
Inherits from Player Class with additional variables:
- `slot_position: str` # the players lineup position
- `points: int` # points scored in the current week
- `projected_points: int` # projected points for that week
- `pro_opponent: str` # the pro team the player is going against
- `pro_pos_rank: int` # the rank the pro team is against that players position
- `game_played: int` # 0 (not played/playing) or 100 (finished game)
- `game_date: datetime` # datetime object of when the pro game starts
- `on_bye_week: boolean` # whether or not the player is on a bye
- `active_status: str` # whether the player was active or not

### Box Score Class
**Variables:**
- `home_team: Team`
- `home_score: int`
- `home_projected: int`
- `away_team: Team`
- `away_score: int`
- `away_projected: int`
- `home_lineup: List[BoxPlayer]`
- `away_lineup: List[BoxPlayer]`
- `is_playoff: bool`
- `matchup_type: str` # values NONE, WINNERS_BRACKET, LOSERS_CONSOLATION_LADDER, WINNERS_CONSOLATION_LADDER

### Pick Class
**Variables:**
- `team: Team`
- `playerId: int`
- `playerName: str`
- `round_num: int`
- `round_pick: int`
- `bid_amount: int`
- `keeper_status: bool`
- `nominatingTeam: Team` # nominating team for auction drafts

### Settings Class
**Variables:**
- `reg_season_count: int`
- `veto_votes_required: int`
- `team_count: int`
- `playoff_team_count: int`
- `keeper_count: int`
- `trade_deadline: int` # epoch
- `name: str`
- `tie_rule: int`
- `playoff_tie_rule: int`
- `playoff_seed_tie_rule: int`
- `playoff_matchup_period_length: int` # Weeks Per Playoff Matchup
- `faab: bool` # Is the league using a free agent acquisition budget
- `acquisition_budget: int`
- `scoring_format: List[dict]` # example [{'abbr': 'RETD', 'label': 'TD Reception', 'id': 43, 'points': 6.0}]

### Matchup Class
**Variables:**
- `home_team: Team`
- `home_score: int`
- `away_team: Team`
- `away_score: int`
- `is_playoff: bool`
- `matchup_type: str` # values NONE, WINNERS_BRACKET, LOSERS_CONSOLATION_LADDER, WINNERS_CONSOLATION_LADDER

### Activity Class
**Variables:**
- `date: int` # Epoch time milliseconds
- `actions: List[Tuple]` # Tuple includes (team: Team Class, action: str, player: Player Class, bid_amount: int)

## Important ESPN API Notes
- Set `debug=True` in League constructor to see all ESPN API requests/responses in console
- For position inputs use: 'QB', 'RB', 'WR', 'TE', 'D/ST', 'K', 'FLEX'
- For activity msg_type inputs use: 'FA', 'WAIVER', 'TRADED'
- Owner name attributes only available for private leagues (public leagues won't show names)
- Box scores only work with current season data
- **Current year is 2025** - update all hardcoded years from 2024 to 2025
- **Key method for standings: `league.standings()`** - returns sorted List[Team] by current standings

## Advanced Features Implemented

### Standings Table
- **Component**: `/src/components/standings-table.tsx`
- **API Endpoint**: `/api/standings` (proxies to Python `/standings`)
- **Features**: Mobile-responsive table with team rankings, records, points, and win streaks
- **Styling**: shadcn/ui Table component with loading states and proper mobile optimization

### Bench Heroes Analytics
- **Component**: `/src/components/bench-heroes.tsx`
- **API Endpoint**: `/api/bench-heroes?year={year}&week={week}`
- **Features**:
  - Historical analysis of top bench performers
  - Year/week selection dropdowns
  - ESPN player profile links
  - Detailed player statistics (points, position, pro team)
  - Error handling and loading states
- **Python Implementation**: Complex analysis of bench players across all teams for given week

### Component Standards
- All components use TypeScript with proper interface definitions
- Loading states with skeleton loaders or loading text
- Error handling with user-friendly error messages
- Mobile-first responsive design
- shadcn/ui component library for consistency
- Proper ESLint compliance (escaped quotes in JSX: `&apos;`, `&ldquo;`, `&rdquo;`)

## Development Standards
### Git Workflow
- **Development Branch**: All feature work and fixes
- **Master Branch**: Production releases only
- **Commit Messages**: Descriptive with Claude Code attribution
- **PR Process**: Development → Master for production releases

### Code Quality
- TypeScript strict mode
- ESLint configuration with proper HTML entity escaping
- Next.js 15 App Router with proper async/await patterns
- Error boundaries and proper error handling
- Mobile-first responsive design principles

### API Design
- RESTful endpoints with proper HTTP status codes
- Consistent error response format
- Historical data support (2015-2025)
- Query parameter validation
- Proper CORS handling via Next.js API routes as proxy<|MERGE_RESOLUTION|>--- conflicted
+++ resolved
@@ -26,12 +26,9 @@
 ### Frontend (Next.js + shadcn/ui)
 - **"Show Me Your TDs"** branding with custom football favicon
 - Mobile-first responsive design with glassmorphism effects
-<<<<<<< HEAD
 - Real-time ESPN league data display
 - **API request queue system** for performance optimization
-=======
-- Real-time ESPN league data display with 2025 season support
->>>>>>> 96c6ce34
+
 - League statistics dashboard with:
   - Current week and total teams (2025 season data)
   - League leader with record
@@ -129,7 +126,6 @@
 - Automatic TTL expiration based on endpoint configuration
 
 #### Available API Endpoints:
-<<<<<<< HEAD
 - `GET /league/stats` - Current season overview (5min cache)
 - `GET /league/stats/{year}` - Historical season data (5min cache)
 - `GET /teams` - Current season teams with records (5min cache)
@@ -144,20 +140,6 @@
 - `GET /champions` - Championship history (7 day cache)
 - `GET /team-legacy` - Team legacy rankings (7 day cache)
 - `GET /health` - API health check (no cache)
-=======
-- `GET /league/stats` - Current season (2025) overview
-- `GET /league/stats/{year}` - Historical season data
-- `GET /standings` - Current season standings with team details
-- `GET /standings/{year}` - Historical standings data
-- `GET /bench-heroes?year={year}&week={week}` - Top bench performers analysis
-- `GET /available-years` - List of available historical years
-- `GET /available-weeks/{year}` - Available weeks for specific year
-- `GET /teams` - Current season teams with records
-- `GET /teams/{year}` - Historical teams data
-- `GET /matchups/{week}` - Current season week matchups
-- `GET /matchups/{year}/{week}` - Historical matchups
-- `GET /health` - API health check
->>>>>>> 96c6ce34
 
 ## Development Workflow
 ```bash
